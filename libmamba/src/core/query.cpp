// Copyright (c) 2019, QuantStack and Mamba Contributors
//
// Distributed under the terms of the BSD 3-Clause License.
//
// The full license is in the file LICENSE, distributed with this software.

#include <iostream>
#include <sstream>
#include <stack>
#include <unordered_set>

#include <fmt/chrono.h>
#include <fmt/color.h>
#include <fmt/format.h>
#include <fmt/ostream.h>
#include <solv/evr.h>
#include <spdlog/spdlog.h>

#include "mamba/core/context.hpp"
#include "mamba/core/match_spec.hpp"
#include "mamba/core/output.hpp"
#include "mamba/core/package_info.hpp"
#include "mamba/core/query.hpp"
#include "mamba/specs/conda_url.hpp"
#include "mamba/util/string.hpp"
#include "solv-cpp/queue.hpp"

namespace mamba
{
    namespace
    {
        void walk_graph(
            MPool pool,
            query_result::dependency_graph& dep_graph,
            query_result::dependency_graph::node_id parent,
            Solvable* s,
            std::map<Solvable*, size_t>& visited,
            std::map<std::string, size_t>& not_found,
            int depth = -1
        )
        {
            if (depth == 0)
            {
                return;
            }
            depth -= 1;

            if (s && s->requires)
            {
                Id* reqp = s->repo->idarraydata + s->requires;
                Id req = *reqp;

                while (req != 0)
                {
                    solv::ObjQueue rec_solvables = {};
                    // the following prints the requested version
                    solv::ObjQueue job = { SOLVER_SOLVABLE_PROVIDES, req };
                    selection_solvables(pool, job.raw(), rec_solvables.raw());

                    if (rec_solvables.size() != 0)
                    {
                        Solvable* rs = nullptr;
                        for (auto& el : rec_solvables)
                        {
                            rs = pool_id2solvable(pool, el);
                            if (rs->name == req)
                            {
                                break;
                            }
                        }
                        auto it = visited.find(rs);
                        if (it == visited.end())
                        {
                            auto pkg_info = pool.id2pkginfo(pool_solvable2id(pool, rs));
                            assert(pkg_info.has_value());
                            auto dep_id = dep_graph.add_node(std::move(pkg_info).value());
                            dep_graph.add_edge(parent, dep_id);
                            visited.insert(std::make_pair(rs, dep_id));
                            walk_graph(pool, dep_graph, dep_id, rs, visited, not_found, depth);
                        }
                        else
                        {
                            dep_graph.add_edge(parent, it->second);
                        }
                    }
                    else
                    {
                        std::string name = pool_id2str(pool, req);
                        auto it = not_found.find(name);
                        if (it == not_found.end())
                        {
                            auto dep_id = dep_graph.add_node(
                                PackageInfo(util::concat(name, " >>> NOT FOUND <<<"))
                            );
                            dep_graph.add_edge(parent, dep_id);
                            not_found.insert(std::make_pair(name, dep_id));
                        }
                        else
                        {
                            dep_graph.add_edge(parent, it->second);
                        }
                    }
                    ++reqp;
                    req = *reqp;
                }
            }
        }

        void reverse_walk_graph(
            MPool& pool,
            query_result::dependency_graph& dep_graph,
            query_result::dependency_graph::node_id parent,
            Solvable* s,
            std::map<Solvable*, size_t>& visited
        )
        {
            if (s)
            {
                // figure out who requires `s`
                solv::ObjQueue solvables = {};

                pool_whatmatchesdep(pool, SOLVABLE_REQUIRES, s->name, solvables.raw(), -1);

                if (solvables.size() != 0)
                {
                    for (auto& el : solvables)
                    {
                        ::Solvable* rs = pool_id2solvable(pool, el);
                        auto it = visited.find(rs);
                        if (it == visited.end())
                        {
                            auto pkg_info = pool.id2pkginfo(el);
                            assert(pkg_info.has_value());
                            auto dep_id = dep_graph.add_node(std::move(pkg_info).value());
                            dep_graph.add_edge(parent, dep_id);
                            visited.insert(std::make_pair(rs, dep_id));
                            reverse_walk_graph(pool, dep_graph, dep_id, rs, visited);
                        }
                        else
                        {
                            dep_graph.add_edge(parent, it->second);
                        }
                    }
                }
            }
        }
    }

    /************************
     * Query implementation *
     ************************/

    Query::Query(MPool& pool)
        : m_pool(pool)
    {
        m_pool.get().create_whatprovides();
    }

    namespace
    {
        auto print_solvable(const PackageInfo& pkg, const std::vector<PackageInfo>& otherBuilds)
        {
            std::map<std::string, std::vector<PackageInfo>> buildsByVersion;
            auto numOtherBuildsForLatestVersion = 0;
            std::unordered_set<std::string> distinctBuildSHAs;
            for (const auto& p : otherBuilds)
            {
                if (distinctBuildSHAs.insert(p.sha256).second)
                {
                    if (p.version != pkg.version)
                    {
                        buildsByVersion[p.version].push_back(p);
                    }
                    else
                    {
                        ++numOtherBuildsForLatestVersion;
                    }
                }
            }
            auto out = Console::stream();
            std::string additionalBuilds;
            if (numOtherBuildsForLatestVersion > 0)
            {
                additionalBuilds = fmt::format(" (+ {} builds)", numOtherBuildsForLatestVersion);
            }
            std::string header = fmt::format("{} {} {}", pkg.name, pkg.version, pkg.build_string)
                                 + additionalBuilds;
            fmt::print(out, "{:^40}\n{:─^{}}\n\n", header, "", header.size() > 40 ? header.size() : 40);

            static constexpr const char* fmtstring = " {:<15} {}\n";
            fmt::print(out, fmtstring, "Name", pkg.name);
            fmt::print(out, fmtstring, "Version", pkg.version);
            fmt::print(out, fmtstring, "Build", pkg.build_string);
            fmt::print(out, " {:<15} {} kB\n", "Size", pkg.size / 1000);
            fmt::print(out, fmtstring, "License", pkg.license);
            fmt::print(out, fmtstring, "Subdir", pkg.subdir);
            fmt::print(out, fmtstring, "File Name", pkg.fn);

<<<<<<< HEAD
            std::string url_remaining, url_scheme, url_auth, url_token;
            util::split_scheme_auth_token(pkg.url, url_remaining, url_scheme, url_auth, url_token);

            fmt::print(out, " {:<15} {}://{}\n", "URL", url_scheme, url_remaining);
=======
            using CondaURL = typename specs::CondaURL;
            auto url = CondaURL::parse(pkg.url);
            fmt::print(
                out,
                "  {:<15} {}\n",
                "URL",
                url.pretty_str(CondaURL::StripScheme::no, '/', CondaURL::HideConfidential::yes)
            );
>>>>>>> 7cf41652

            fmt::print(out, fmtstring, "MD5", pkg.md5.empty() ? "Not available" : pkg.md5);
            fmt::print(out, fmtstring, "SHA256", pkg.sha256.empty() ? "Not available" : pkg.sha256);
            if (!pkg.track_features.empty())
            {
                fmt::print(out, fmtstring, "Track Features", fmt::join(pkg.track_features, ","));
            }

            // std::cout << fmt::format<char>(
            // " {:<15} {:%Y-%m-%d %H:%M:%S} UTC\n", "Timestamp", fmt::gmtime(pkg.timestamp));

            if (!pkg.constrains.empty())
            {
                fmt::print(out, "\n Run Constraints:\n");
                for (auto& c : pkg.constrains)
                {
                    fmt::print(out, "  - {}\n", c);
                }
            }

            if (!pkg.depends.empty())
            {
                fmt::print(out, "\n Dependencies:\n");
                for (auto& d : pkg.depends)
                {
                    fmt::print(out, "  - {}\n", d);
                }
            }

            if (!buildsByVersion.empty())
            {
                fmt::print(out, "\n Other Versions ({}):\n\n", buildsByVersion.size());

                std::stringstream buffer;

                using namespace printers;
                Table printer({ "Version", "Build", "", "" });
                printer.set_alignment(
                    { alignment::left, alignment::left, alignment::left, alignment::right }
                );
                bool collapseVersions = buildsByVersion.size() > 5;
                size_t counter = 0;
                // We want the newest version to be on top, therefore we iterate in reverse.
                for (auto it = buildsByVersion.rbegin(); it != buildsByVersion.rend(); it++)
                {
                    ++counter;
                    if (collapseVersions)
                    {
                        if (counter == 3)
                        {
                            printer.add_row(
                                { "...",
                                  fmt::format("({} hidden versions)", buildsByVersion.size() - 4),
                                  "",
                                  "..." }
                            );
                            continue;
                        }
                        else if (counter > 3 && counter < buildsByVersion.size() - 1)
                        {
                            continue;
                        }
                    }

                    std::vector<FormattedString> row;
                    row.push_back(it->second.front().version);
                    row.push_back(it->second.front().build_string);
                    if (it->second.size() > 1)
                    {
                        row.push_back("(+");
                        row.push_back(fmt::format("{} builds)", it->second.size() - 1));
                    }
                    else
                    {
                        row.push_back("");
                        row.push_back("");
                    }
                    printer.add_row(row);
                }
                printer.print(buffer);
                std::string line;
                while (std::getline(buffer, line))
                {
                    out << " " << line << std::endl;
                }
            }

            out << '\n';
        }
    }

    query_result Query::find(const std::string& query) const
    {
        solv::ObjQueue job, solvables;

        const Id id = pool_conda_matchspec(m_pool.get(), query.c_str());
        if (!id)
        {
            throw std::runtime_error("Could not generate query for " + query);
        }
        job.push_back(SOLVER_SOLVABLE_PROVIDES, id);

        selection_solvables(m_pool.get(), job.raw(), solvables.raw());
        query_result::dependency_graph g;

        Pool* pool = m_pool.get();
        std::sort(
            solvables.begin(),
            solvables.end(),
            [pool](Id a, Id b)
            {
                Solvable* sa;
                Solvable* sb;
                sa = pool_id2solvable(pool, a);
                sb = pool_id2solvable(pool, b);
                return (pool_evrcmp(pool, sa->evr, sb->evr, EVRCMP_COMPARE) > 0);
            }
        );

        for (auto& el : solvables)
        {
            auto pkg_info = m_pool.get().id2pkginfo(el);
            assert(pkg_info.has_value());
            g.add_node(std::move(pkg_info).value());
        }

        return query_result(QueryType::kSEARCH, query, std::move(g));
    }

    query_result Query::whoneeds(const std::string& query, bool tree) const
    {
        const Id id = pool_conda_matchspec(m_pool.get(), query.c_str());
        if (!id)
        {
            throw std::runtime_error("Could not generate query for " + query);
        }

        solv::ObjQueue job = { SOLVER_SOLVABLE_PROVIDES, id };
        query_result::dependency_graph g;

        if (tree)
        {
            solv::ObjQueue solvables = {};
            selection_solvables(m_pool.get(), job.raw(), solvables.raw());
            if (!solvables.empty())
            {
                auto pkg_info = m_pool.get().id2pkginfo(solvables.front());
                assert(pkg_info.has_value());
                const auto node_id = g.add_node(std::move(pkg_info).value());
                Solvable* const latest = pool_id2solvable(m_pool.get(), solvables.front());
                std::map<Solvable*, size_t> visited = { { latest, node_id } };
                reverse_walk_graph(m_pool, g, node_id, latest, visited);
            }
        }
        else
        {
            solv::ObjQueue solvables = {};
            pool_whatmatchesdep(m_pool.get(), SOLVABLE_REQUIRES, id, solvables.raw(), -1);
            for (auto& el : solvables)
            {
                auto pkg_info = m_pool.get().id2pkginfo(el);
                assert(pkg_info.has_value());
                g.add_node(std::move(pkg_info).value());
            }
        }
        return query_result(QueryType::kWHONEEDS, query, std::move(g));
    }

    query_result Query::depends(const std::string& query, bool tree) const
    {
        solv::ObjQueue job, solvables;

        const Id id = pool_conda_matchspec(m_pool.get(), query.c_str());
        if (!id)
        {
            throw std::runtime_error("Could not generate query for " + query);
        }
        job.push_back(SOLVER_SOLVABLE_PROVIDES, id);

        query_result::dependency_graph g;
        selection_solvables(m_pool.get(), job.raw(), solvables.raw());

        int depth = tree ? -1 : 1;

        auto find_latest_in_non_empty = [&](solv::ObjQueue& lsolvables) -> Solvable*
        {
            ::Solvable* latest = pool_id2solvable(m_pool.get(), lsolvables.front());
            for (Id const solv : solvables)
            {
                Solvable* s = pool_id2solvable(m_pool.get(), solv);
                if (pool_evrcmp(m_pool.get(), s->evr, latest->evr, 0) > 0)
                {
                    latest = s;
                }
            }
            return latest;
        };

        if (!solvables.empty())
        {
            ::Solvable* const latest = find_latest_in_non_empty(solvables);
            auto pkg_info = m_pool.get().id2pkginfo(pool_solvable2id(m_pool.get(), latest));
            assert(pkg_info.has_value());
            const auto node_id = g.add_node(std::move(pkg_info).value());

            std::map<Solvable*, size_t> visited = { { latest, node_id } };
            std::map<std::string, size_t> not_found;
            walk_graph(m_pool, g, node_id, latest, visited, not_found, depth);
        }

        return query_result(QueryType::kDEPENDS, query, std::move(g));
    }

    /*******************************
     * query_result implementation *
     *******************************/

    query_result::query_result(QueryType type, const std::string& query, dependency_graph&& dep_graph)
        : m_type(type)
        , m_query(query)
        , m_dep_graph(std::move(dep_graph))
    {
        reset_pkg_view_list();
    }

    QueryType query_result::query_type() const
    {
        return m_type;
    }

    const std::string& query_result::query() const
    {
        return m_query;
    }

    query_result& query_result::sort(std::string field)
    {
        auto compare_ids = [&, fun = PackageInfo::less(field)](node_id lhs, node_id rhs)
        { return fun(m_dep_graph.node(lhs), m_dep_graph.node(rhs)); };

        if (!m_ordered_pkg_id_list.empty())
        {
            for (auto& [_, pkg_id_list] : m_ordered_pkg_id_list)
            {
                std::sort(pkg_id_list.begin(), pkg_id_list.end(), compare_ids);
            }
        }
        else
        {
            std::sort(m_pkg_id_list.begin(), m_pkg_id_list.end(), compare_ids);
        }

        return *this;
    }

    query_result& query_result::groupby(std::string field)
    {
        auto fun = PackageInfo::get_field_getter(field);
        if (m_ordered_pkg_id_list.empty())
        {
            for (auto& id : m_pkg_id_list)
            {
                m_ordered_pkg_id_list[fun(m_dep_graph.node(id))].push_back(id);
            }
        }
        else
        {
            ordered_package_list tmp;
            for (auto& entry : m_ordered_pkg_id_list)
            {
                for (auto& id : entry.second)
                {
                    std::string key = entry.first + '/' + fun(m_dep_graph.node(id));
                    tmp[std::move(key)].push_back(id);
                }
            }
            m_ordered_pkg_id_list = std::move(tmp);
        }
        return *this;
    }

    query_result& query_result::reset()
    {
        reset_pkg_view_list();
        m_ordered_pkg_id_list.clear();
        return *this;
    }

    std::ostream& query_result::table(std::ostream& out) const
    {
        return table(
            out,
            { "Name",
              "Version",
              "Build",
              printers::alignmentMarker(printers::alignment::left),
              printers::alignmentMarker(printers::alignment::right),
              "Channel",
              "Subdir" }
        );
    }

    namespace
    {
        /** Remove potential subdir from channel name (not url!). */
        auto cut_subdir(std::string_view str) -> std::string
        {
            return util::split(str, "/", 1).front();  // Has at least one element
        }

        /** Get subdir from channel name. */
        auto get_subdir(std::string_view str) -> std::string
        {
            return util::split(str, "/").back();
        }

    }

    std::ostream&
    query_result::table(std::ostream& out, const std::vector<std::string_view>& columns) const
    {
        if (m_pkg_id_list.empty())
        {
            out << "No entries matching \"" << m_query << "\" found" << std::endl;
        }

        std::vector<mamba::printers::FormattedString> headers;
        std::vector<std::string_view> cmds, args;
        std::vector<mamba::printers::alignment> alignments;
        for (auto& col : columns)
        {
            if (col == printers::alignmentMarker(printers::alignment::right)
                || col == printers::alignmentMarker(printers::alignment::left))
            {
                // If an alignment marker is passed, we remove the column name.
                headers.push_back("");
                cmds.push_back("");
                args.push_back("");
                // We only check for the right alignment marker, as left alignment is set the
                // default.
                if (col == printers::alignmentMarker(printers::alignment::right))
                {
                    alignments.push_back(printers::alignment::right);
                    continue;
                }
            }
            else if (col.find_first_of(":") == col.npos)
            {
                headers.push_back(col);
                cmds.push_back(col);
                args.push_back("");
            }
            else
            {
                auto sfmt = util::split(col, ":", 1);
                headers.push_back(sfmt[0]);
                cmds.push_back(sfmt[0]);
                args.push_back(sfmt[1]);
            }
            // By default, columns are left aligned.
            alignments.push_back(printers::alignment::left);
        }

        auto format_row = [&](const PackageInfo& pkg, const std::vector<PackageInfo>& builds)
        {
            std::vector<mamba::printers::FormattedString> row;
            for (std::size_t i = 0; i < cmds.size(); ++i)
            {
                const auto& cmd = cmds[i];
                if (cmd == "Name")
                {
                    row.push_back(pkg.name);
                }
                else if (cmd == "Version")
                {
                    row.push_back(pkg.version);
                }
                else if (cmd == "Build")
                {
                    row.push_back(pkg.build_string);
                    if (builds.size() > 1)
                    {
                        row.push_back("(+");
                        row.push_back(fmt::format("{} builds)", builds.size() - 1));
                    }
                    else
                    {
                        row.push_back("");
                        row.push_back("");
                    }
                }
                else if (cmd == "Channel")
                {
                    row.push_back(cut_subdir(cut_repo_name(pkg.channel)));
                }
                else if (cmd == "Subdir")
                {
                    row.push_back(get_subdir(pkg.channel));
                }
                else if (cmd == "Depends")
                {
                    std::string depends_qualifier;
                    for (const auto& dep : pkg.depends)
                    {
                        if (util::starts_with(dep, args[i]))
                        {
                            depends_qualifier = dep;
                            break;
                        }
                    }
                    row.push_back(depends_qualifier);
                }
            }
            return row;
        };

        printers::Table printer(headers);
        printer.set_alignment(alignments);

        if (!m_ordered_pkg_id_list.empty())
        {
            std::map<std::string, std::map<std::string, std::vector<PackageInfo>>> packageBuildsByVersion;
            std::unordered_set<std::string> distinctBuildSHAs;
            for (auto& entry : m_ordered_pkg_id_list)
            {
                for (const auto& id : entry.second)
                {
                    auto package = m_dep_graph.node(id);
                    if (distinctBuildSHAs.insert(package.sha256).second)
                    {
                        packageBuildsByVersion[package.name][package.version].push_back(package);
                    }
                }
            }

            for (const auto& entry : packageBuildsByVersion)
            {
                // We want the newest version to be on top, therefore we iterate in reverse.
                for (auto it = entry.second.rbegin(); it != entry.second.rend(); ++it)
                {
                    printer.add_row(format_row(it->second[0], it->second));
                }
            }
        }
        else
        {
            for (const auto& id : m_pkg_id_list)
            {
                printer.add_row(format_row(m_dep_graph.node(id), {}));
            }
        }

        return printer.print(out);
    }

    using GraphicsParams = Context::GraphicsParams;

    class graph_printer
    {
    public:

        using graph_type = query_result::dependency_graph;
        using node_id = graph_type::node_id;

        explicit graph_printer(std::ostream& out, GraphicsParams graphics)
            : m_is_last(false)
            , m_out(out)
            , m_graphics(std::move(graphics))
        {
        }

        void start_node(node_id node, const graph_type& g)
        {
            print_prefix(node);
            m_out << get_package_repr(g.node(node)) << '\n';
            if (node == 0u)
            {
                m_prefix_stack.push_back("  ");
            }
            else if (is_on_last_stack(node))
            {
                m_prefix_stack.push_back("   ");
            }
            else
            {
                m_prefix_stack.push_back("│  ");
            }
        }

        void finish_node(node_id /*node*/, const graph_type&)
        {
            m_prefix_stack.pop_back();
        }

        void start_edge(node_id from, node_id to, const graph_type& g)
        {
            m_is_last = g.successors(from).back() == to;
            if (m_is_last)
            {
                m_last_stack.push(to);
            }
        }

        void tree_edge(node_id, node_id, const graph_type&)
        {
        }
        void back_edge(node_id, node_id, const graph_type&)
        {
        }
        void forward_or_cross_edge(node_id, node_id to, const graph_type& g)
        {
            print_prefix(to);
            m_out << g.node(to).name << fmt::format(m_graphics.palette.shown, " already visited\n");
        }

        void finish_edge(node_id /*from*/, node_id to, const graph_type& /*g*/)
        {
            if (is_on_last_stack(to))
            {
                m_last_stack.pop();
            }
        }

    private:

        bool is_on_last_stack(node_id node) const
        {
            return !m_last_stack.empty() && m_last_stack.top() == node;
        }

        void print_prefix(node_id node)
        {
            for (const auto& token : m_prefix_stack)
            {
                m_out << token;
            }
            if (node != node_id(0))
            {
                m_out << (m_is_last ? "└─ " : "├─ ");
            }
        }

        std::string get_package_repr(const PackageInfo& pkg) const
        {
            return pkg.version.empty() ? pkg.name : pkg.name + '[' + pkg.version + ']';
        }

        std::stack<node_id> m_last_stack;
        std::vector<std::string> m_prefix_stack;
        bool m_is_last;
        std::ostream& m_out;
        const GraphicsParams m_graphics;
    };

    std::ostream& query_result::tree(std::ostream& out, const GraphicsParams& graphics) const
    {
        bool use_graph = (m_dep_graph.number_of_nodes() > 0) && !m_dep_graph.successors(0).empty();
        if (use_graph)
        {
            graph_printer printer{ out, graphics };
            dfs_raw(m_dep_graph, printer, /* start= */ node_id(0));
        }
        else if (!m_pkg_id_list.empty())
        {
            out << m_query << '\n';
            for (size_t i = 0; i < m_pkg_id_list.size() - 1; ++i)
            {
                out << "  ├─ " << get_package_repr(m_dep_graph.node(m_pkg_id_list[i])) << '\n';
            }
            out << "  └─ " << get_package_repr(m_dep_graph.node(m_pkg_id_list.back())) << '\n';
        }

        return out;
    }

    nlohmann::json query_result::json(ChannelContext& channel_context) const
    {
        nlohmann::json j;
        std::string query_type = m_type == QueryType::kSEARCH
                                     ? "search"
                                     : (m_type == QueryType::kDEPENDS ? "depends" : "whoneeds");
        j["query"] = { { "query", MatchSpec{ m_query, channel_context }.conda_build_form() },
                       { "type", query_type } };

        std::string msg = m_pkg_id_list.empty() ? "No entries matching \"" + m_query + "\" found"
                                                : "";
        j["result"] = { { "msg", msg }, { "status", "OK" } };

        j["result"]["pkgs"] = nlohmann::json::array();
        for (size_t i = 0; i < m_pkg_id_list.size(); ++i)
        {
            auto pkg_info_json = m_dep_graph.node(m_pkg_id_list[i]).json_record();
            // We want the cannonical channel name here.
            // We do not know what is in the `channel` field so we need to make sure.
            // This is most likely legacy and should be updated on the next major release.
            pkg_info_json["channel"] = cut_subdir(
                cut_repo_name(pkg_info_json["channel"].get<std::string_view>())
            );
            j["result"]["pkgs"].push_back(std::move(pkg_info_json));
        }

        if (m_type != QueryType::kSEARCH && !m_pkg_id_list.empty())
        {
            j["result"]["graph_roots"] = nlohmann::json::array();
            if (!m_dep_graph.successors(0).empty())
            {
                auto pkg_info_json = m_dep_graph.node(0).json_record();
                // We want the cannonical channel name here.
                // We do not know what is in the `channel` field so we need to make sure.
                // This is most likely legacy and should be updated on the next major release.
                pkg_info_json["channel"] = cut_subdir(
                    cut_repo_name(pkg_info_json["channel"].get<std::string_view>())
                );
                j["result"]["graph_roots"].push_back(std::move(pkg_info_json));
            }
            else
            {
                j["result"]["graph_roots"].push_back(nlohmann::json(m_query));
            }
        }
        return j;
    }

    std::ostream& query_result::pretty(std::ostream& out) const
    {
        if (m_pkg_id_list.empty())
        {
            out << "No entries matching \"" << m_query << "\" found" << std::endl;
        }
        else
        {
            std::map<std::string, std::vector<PackageInfo>> packages;
            for (const auto& id : m_pkg_id_list)
            {
                auto package = m_dep_graph.node(id);
                packages[package.name].push_back(package);
            }

            for (const auto& entry : packages)
            {
                print_solvable(
                    entry.second[0],
                    std::vector(entry.second.begin() + 1, entry.second.end())
                );
            }
        }
        return out;
    }

    bool query_result::empty() const
    {
        return m_dep_graph.empty();
    }

    void query_result::reset_pkg_view_list()
    {
        m_pkg_id_list.clear();
        m_pkg_id_list.reserve(m_dep_graph.number_of_nodes());
        m_dep_graph.for_each_node_id([&](node_id id) { m_pkg_id_list.push_back(id); });
    }

    std::string query_result::get_package_repr(const PackageInfo& pkg) const
    {
        return pkg.version.empty() ? pkg.name : fmt::format("{}[{}]", pkg.name, pkg.version);
    }
}  // namespace mamba<|MERGE_RESOLUTION|>--- conflicted
+++ resolved
@@ -196,21 +196,14 @@
             fmt::print(out, fmtstring, "Subdir", pkg.subdir);
             fmt::print(out, fmtstring, "File Name", pkg.fn);
 
-<<<<<<< HEAD
-            std::string url_remaining, url_scheme, url_auth, url_token;
-            util::split_scheme_auth_token(pkg.url, url_remaining, url_scheme, url_auth, url_token);
-
-            fmt::print(out, " {:<15} {}://{}\n", "URL", url_scheme, url_remaining);
-=======
             using CondaURL = typename specs::CondaURL;
             auto url = CondaURL::parse(pkg.url);
             fmt::print(
                 out,
-                "  {:<15} {}\n",
+                " {:<15} {}\n",
                 "URL",
                 url.pretty_str(CondaURL::StripScheme::no, '/', CondaURL::HideConfidential::yes)
             );
->>>>>>> 7cf41652
 
             fmt::print(out, fmtstring, "MD5", pkg.md5.empty() ? "Not available" : pkg.md5);
             fmt::print(out, fmtstring, "SHA256", pkg.sha256.empty() ? "Not available" : pkg.sha256);
