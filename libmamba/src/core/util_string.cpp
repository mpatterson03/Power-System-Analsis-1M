--- conflicted
+++ resolved
@@ -126,11 +126,7 @@
 
     wchar_t to_lower(wchar_t c)
     {
-<<<<<<< HEAD
-        return static_cast<wchar_t>(std::towlower(static_cast<wchar_t>(c)));
-=======
         return static_cast<wchar_t>(std::tolower(c));
->>>>>>> 8c5841cb
     }
 
     /***************************************************
