--- conflicted
+++ resolved
@@ -178,11 +178,6 @@
     subcom->callback(
         [&config, subcom, stream_option]()
         {
-<<<<<<< HEAD
-            auto& config = Configuration::instance();
-=======
-            config.at("show_banner").set_value(false);
->>>>>>> be994824
             config.load();
 
             std::vector<std::string> command = subcom->remaining();
