#include <csignal>
#include <exception>
#include <thread>

#include "spdlog/spdlog.h"
#ifdef SPDLOG_FMT_EXTERNAL
#include "fmt/color.h"
#else
#include "spdlog/fmt/bundled/color.h"
#endif

#include <reproc++/run.hpp>
#include "common_options.hpp"

#include "mamba/api/configuration.hpp"
#include "mamba/api/install.hpp"
#include "mamba/core/util_os.hpp"
#include "mamba/core/util_random.hpp"
#include "mamba/core/execution.hpp"

#include <nlohmann/json.hpp>

#ifndef _WIN32
extern "C"
{
#include <stdio.h>
#include <stdlib.h>
#include <unistd.h>
#include <sys/types.h>
#include <sys/stat.h>
#include <fcntl.h>
}
#else
#include <process.h>
#endif

#include "run.hpp"

namespace mamba
{
    std::string generate_unique_process_name(std::string_view program_name)
    {
        assert(!program_name.empty());

        static const std::vector prefixes = {
            "curious",   "gentle",   "happy",      "stubborn",   "boring",  "interesting",
            "funny",     "weird",    "surprising", "serious",    "tender",  "obvious",
            "great",     "proud",    "silent",     "loud",       "vacuous", "focused",
            "pretty",    "slick",    "tedious",    "stubborn",   "daring",  "tenacious",
            "resilient", "rigorous", "friendly",   "creative",   "polite",  "frank",
            "honest",    "warm",     "smart",      "intriguing",
            // TODO: add more here
        };

        static std::vector alt_names{
            "program", "application", "app", "code", "blob", "binary", "script",
        };

        static std::vector prefixes_bag = prefixes;
        std::string selected_name{ program_name };
        while (true)
        {
            std::string selected_prefix;
            if (!prefixes_bag.empty())
            {
                // Pick a random prefix from our bag of prefixes.
                const auto selected_prefix_idx
                    = random_int<std::size_t>(0, prefixes_bag.size() - 1);
                const auto selected_prefix_it
                    = std::next(prefixes_bag.begin(), selected_prefix_idx);
                selected_prefix = *selected_prefix_it;
                prefixes_bag.erase(selected_prefix_it);
            }
            else if (!alt_names.empty())
            {
                // No more prefixes: we retry the same prefixes but with a different program name.
                const auto selected_name_idx = random_int<std::size_t>(0, alt_names.size() - 1);
                const auto selected_name_it = std::next(alt_names.begin(), selected_name_idx);
                selected_name = *selected_name_it;
                alt_names.erase(selected_name_it);
                prefixes_bag = prefixes;  // Re-fill the prefix bag.
                continue;                 // Re-try with new prefix + new name.
            }
            else
            {
                // No prefixes left in the bag nor alternative names, just generate a random prefix
                // as a fail-safe.
                constexpr std::size_t arbitrary_prefix_length = 8;
                selected_prefix = generate_random_alphanumeric_string(arbitrary_prefix_length);
                selected_name = program_name;
            }

            const auto new_process_name = fmt::format("{}_{}", selected_prefix, selected_name);
            if (!is_process_name_running(new_process_name))
                return new_process_name;
        }
    }

    const fs::path& proc_dir()
    {
        static auto path = env::home_directory() / ".mamba" / "proc";
        return path;
    }

    std::unique_ptr<LockFile> lock_proc_dir()
    {
        auto lockfile = LockFile::try_lock(proc_dir());
        if (!lockfile)
        {
            throw std::runtime_error(
                fmt::format("'mamba run' failed to lock ({}) or lockfile was not properly deleted",
                            proc_dir().string()));
        }
        return lockfile;
    }

    nlohmann::json get_all_running_processes_info(
        const std::function<bool(const nlohmann::json&)>& filter)
    {
        nlohmann::json all_processes_info;

        const auto open_mode = std::ios::binary | std::ios::in;

        for (auto&& entry : fs::directory_iterator{ proc_dir() })
        {
            const auto file_location = entry.path();
            if (file_location.extension() != ".json")
                continue;

            std::ifstream pid_file{ file_location, open_mode };
            if (!pid_file.is_open())
            {
                LOG_WARNING << fmt::format("failed to open {}", file_location.string());
                continue;
            }

            auto running_processes_info = nlohmann::json::parse(pid_file);
            running_processes_info["pid"] = file_location.filename().replace_extension();
            if (!filter || filter(running_processes_info))
                all_processes_info.push_back(running_processes_info);
        }

        return all_processes_info;
    }

    bool is_process_name_running(const std::string& name)
    {
        const auto other_processes_with_same_name = get_all_running_processes_info(
            [&](const nlohmann::json& process_info) { return process_info["name"] == name; });
        return !other_processes_with_same_name.empty();
    }


    class ScopedProcFile
    {
        const fs::path location;

    public:
        ScopedProcFile(const std::string& name,
                       const std::vector<std::string>& command,
                       std::unique_ptr<LockFile> proc_dir_lock = lock_proc_dir())
            : location{ proc_dir() / fmt::format("{}.json", getpid()) }
        {
            assert(proc_dir_lock);  // Lock must be hold for the duraction of this constructor.

            const auto open_mode = std::ios::binary | std::ios::trunc | std::ios::out;
            std::ofstream pid_file{ location, open_mode };
            if (!pid_file.is_open())
            {
                throw std::runtime_error(
                    fmt::format("'mamba run' failed to open/create file: {}", location.string()));
            }

            nlohmann::json file_json;
            file_json["name"] = name;
            file_json["command"] = command;
            file_json["prefix"] = Context::instance().target_prefix;
            // TODO: add other info here if necessary
            pid_file << file_json;
        }

        ~ScopedProcFile()
        {
            const auto lock = lock_proc_dir();
            std::error_code errcode;
            const bool is_removed = fs::remove(location, errcode);
            if (!is_removed)
            {
                LOG_WARNING << fmt::format(
                    "Failed to remove file '{}' : {}", location.string(), errcode.message());
            }
        }
    };

}

using namespace mamba;  // NOLINT(build/namespaces)

#ifndef _WIN32
void
daemonize()
{
    pid_t pid, sid;
    int fd;

    // already a daemon
    if (getppid() == 1)
        return;

    // fork parent process
    pid = fork();
    if (pid < 0)
        exit(1);

    // exit parent process
    if (pid > 0)
        exit(0);

    // at this point we are executing as the child process
    // create a new SID for the child process
    sid = setsid();
    if (sid < 0)
        exit(1);

    fd = open("/dev/null", O_RDWR, 0);

    std::cout << fmt::format("Kill process with: kill {}", getpid()) << std::endl;

    if (fd != -1)
    {
        dup2(fd, STDIN_FILENO);
        dup2(fd, STDOUT_FILENO);
        dup2(fd, STDERR_FILENO);

        if (fd > 2)
        {
            close(fd);
        }
    }
}
#endif

void
set_ps_command(CLI::App* subcom)
{
    auto list_subcom = subcom->add_subcommand("list");

    auto list_callback = []()
    {
        nlohmann::json info;
        {
            auto proc_dir_lock = lock_proc_dir();
            info = get_all_running_processes_info();
        }
        printers::Table table({ "PID", "Name", "Prefix", "Command" });
        table.set_padding({ 2, 4, 4, 4 });
        for (auto& el : info)
        {
            table.add_row({ el["pid"].get<std::string>(),
                            el["name"].get<std::string>(),
                            env_name(el["prefix"].get<std::string>()),
                            join(" ", el["command"].get<std::vector<std::string>>()) });
        }

        table.print(std::cout);
    };

    // ps is an alias for `ps list`
    list_subcom->callback(list_callback);
    subcom->callback(
        [subcom, list_subcom, list_callback]()
        {
            if (!subcom->got_subcommand(list_subcom))
                list_callback();
        });


    auto stop_subcom = subcom->add_subcommand("stop");
    static std::string pid_or_name;
    stop_subcom->add_option("pid_or_name", pid_or_name, "Process ID or process name (label)");
    stop_subcom->callback(
        []()
        {
            auto filter = [](const nlohmann::json& j) -> bool
            { return j["name"] == pid_or_name || j["pid"] == pid_or_name; };
            nlohmann::json procs;
            {
                auto proc_dir_lock = lock_proc_dir();
                procs = get_all_running_processes_info(filter);
            }

#ifndef _WIN32
            auto stop_process = [](const std::string& name, PID pid)
            {
                std::cout << fmt::format("Stopping {} [{}]", name, pid) << std::endl;
                kill(pid, SIGTERM);
            };
#else
            auto stop_process = [](const std::string& /*name*/, PID /*pid*/)
            { LOG_ERROR << "Process stopping not yet implemented on Windows."; };
#endif
            for (auto& p : procs)
            {
                PID pid = std::stoull(p["pid"].get<std::string>());
                stop_process(p["name"], pid);
            }
            if (procs.empty())
            {
                Console::instance().print("Did not find any matching process.");
                return -1;
            }
            return 0;
        });
}

void
set_run_command(CLI::App* subcom)
{
    init_prefix_options(subcom);

    static std::string streams;
    CLI::Option* stream_option
        = subcom
              ->add_option(
                  "-a,--attach",
                  streams,
                  "Attach to stdin, stdout and/or stderr. -a \"\" for disabling stream redirection")
              ->join(',');

    static std::string cwd;
    subcom->add_option(
        "--cwd", cwd, "Current working directory for command to run in. Defaults to cwd");

    static bool detach = false;
#ifndef _WIN32
    subcom->add_flag("-d,--detach", detach, "Detach process from terminal");
#endif

    static bool clean_env = false;
    subcom->add_flag("--clean-env", clean_env, "Start with a clean environment");

    static std::vector<std::string> env_vars;
    subcom->add_option("-e,--env", env_vars, "Add env vars with -e ENVVAR or -e ENVVAR=VALUE")
        ->allow_extra_args(false);

#ifndef _WIN32
    static std::string specific_process_name;
    subcom->add_option(
        "--label",
        specific_process_name,
        "Specifies the name of the process. If not set, a unique name will be generated derived from the executable name if possible.");
#endif

    static bool no_lock = false;
    subcom->add_flag(
        "--no-lock",
        no_lock,
        "Don't create a lockfile when running command.  Use with caution - can be useful with HPCs or with older filesystems");

    subcom->prefix_command();

    static reproc::process proc;

    subcom->callback(
        [subcom, stream_option]()
        {
            auto& config = Configuration::instance();
            config.at("show_banner").set_value(false);
            config.load();
            bool const disable_lockfile = config.at("disable_lockfile").value<bool>();

            std::vector<std::string> command = subcom->remaining();
            if (command.empty())
            {
                LOG_ERROR << "Did not receive any command to run inside environment";
                exit(1);
            }

            // create a copy before inserting additional things
            std::vector<std::string> raw_command = command;

            // Make sure the proc directory is always existing and ready.
            fs::create_directories(proc_dir());

            LOG_DEBUG << "Currently running processes: " << get_all_running_processes_info();
            LOG_DEBUG << "Remaining args to run as command: " << join(" ", command);

        // replace the wrapping bash with new process entirely
#ifndef _WIN32
            if (command.front() != "exec")
                command.insert(command.begin(), "exec");
#endif

            auto [wrapped_command, script_file]
                = prepare_wrapped_call(Context::instance().target_prefix, command);

            LOG_DEBUG << "Running wrapped script: " << join(" ", command);

            bool all_streams = stream_option->count() == 0u;
            bool sinkout = !all_streams && streams.find("stdout") == std::string::npos;
            bool sinkerr = !all_streams && streams.find("stderr") == std::string::npos;
            bool sinkin = !all_streams && streams.find("stdin") == std::string::npos;

            reproc::options opt;
            if (cwd != "")
            {
                opt.working_directory = cwd.c_str();
            }

            if (clean_env)
            {
                opt.env.behavior = reproc::env::empty;
            }

            std::map<std::string, std::string> env_map;
            if (env_vars.size())
            {
                for (auto& e : env_vars)
                {
                    if (e.find_first_of("=") != std::string::npos)
                    {
                        auto split_e = split(e, "=", 1);
                        env_map[split_e[0]] = split_e[1];
                    }
                    else
                    {
                        auto val = env::get(e);
                        if (val)
                        {
                            env_map[e] = val.value();
                        }
                        else
                        {
                            LOG_WARNING << "Requested env var " << e
                                        << " does not exist in environment";
                        }
                    }
                }
                opt.env.extra = env_map;
            }

            opt.redirect.out.type = sinkout ? reproc::redirect::discard : reproc::redirect::parent;
            opt.redirect.err.type = sinkerr ? reproc::redirect::discard : reproc::redirect::parent;
            opt.redirect.in.type = sinkin ? reproc::redirect::discard : reproc::redirect::parent;

#ifndef _WIN32
            if (detach)
            {
                std::cout << fmt::format(fmt::fg(fmt::terminal_color::green),
                                         "Running wrapped script {} in the background",
                                         join(" ", command))
                          << std::endl;
                daemonize();
            }
#endif
            int status;
            {
#ifndef _WIN32
                // Lock the process directory to read and write in it until we are ready to launch
                // the child process.
<<<<<<< HEAD
                auto proc_dir_lock = no_lock ? std::unique_ptr<LockFile>{} : lock_proc_dir();
=======
                auto proc_dir_lock = disable_lockfile ? std::unique_ptr<LockFile>{} : lock_proc_dir();
>>>>>>> ff96f32f

                const std::string process_name = [&]
                {
                    // Insert a unique process name associated to the command, either specified by
                    // the user or generated.
                    command.reserve(4);  // We need at least 4 objects to not move around.

                    const auto exe_name_it = std::next(command.begin());
                    if (specific_process_name.empty())
                    {
                        const auto unique_name = generate_unique_process_name(*exe_name_it);
                        command.insert(exe_name_it, { { "-a" }, unique_name });
                        return unique_name;
                    }
                    else
                    {
                        if (is_process_name_running(specific_process_name))
                        {
                            throw std::runtime_error(
                                fmt::format("Another process with name '{}' is currently running.",
                                            specific_process_name));
                        }
                        command.insert(exe_name_it, { { "-a" }, specific_process_name });
                        return specific_process_name;
                    }
                }();

                // Writes the process file then unlock the directory. Deletes the process file once
                // exit is called (in the destructor).
                std::unique_ptr<ScopedProcFile> scoped_proc_file
<<<<<<< HEAD
                    = no_lock ? std::unique_ptr<ScopedProcFile>{}
=======
                    = disable_lockfile ? std::unique_ptr<ScopedProcFile>{}
>>>>>>> ff96f32f
                              : std::make_unique<ScopedProcFile>(
                                  process_name, raw_command, std::move(proc_dir_lock));
#endif
                PID pid;
                std::error_code ec;

                ec = proc.start(wrapped_command, opt);

                std::tie(pid, ec) = proc.pid();

                if (ec)
                {
                    std::cerr << ec.message() << std::endl;
                    exit(1);
                }

#ifndef _WIN32
                MainExecutor::instance().schedule(
                    []()
                    {
                        signal(
                            SIGTERM,
                            [](int signum)
                            {
                                LOG_INFO
                                    << "Received SIGTERM on micromamba run - terminating process";
                                reproc::stop_actions sa;
                                sa.first = reproc::stop_action{ reproc::stop::terminate,
                                                                std::chrono::milliseconds(3000) };
                                sa.second = reproc::stop_action{ reproc::stop::kill,
                                                                 std::chrono::milliseconds(3000) };
                                proc.stop(sa);
                            });
                    });
#endif

                // check if we need this
                if (!opt.redirect.discard && opt.redirect.file == nullptr
                    && opt.redirect.path == nullptr)
                {
                    opt.redirect.parent = true;
                }

                ec = reproc::drain(proc, reproc::sink::null, reproc::sink::null);

                std::tie(status, ec) = proc.stop(opt.stop);

                if (ec)
                {
                    std::cerr << ec.message() << std::endl;
                }
            }
            // exit with status code from reproc
            exit(status);
        });
}<|MERGE_RESOLUTION|>--- conflicted
+++ resolved
@@ -458,11 +458,7 @@
 #ifndef _WIN32
                 // Lock the process directory to read and write in it until we are ready to launch
                 // the child process.
-<<<<<<< HEAD
-                auto proc_dir_lock = no_lock ? std::unique_ptr<LockFile>{} : lock_proc_dir();
-=======
                 auto proc_dir_lock = disable_lockfile ? std::unique_ptr<LockFile>{} : lock_proc_dir();
->>>>>>> ff96f32f
 
                 const std::string process_name = [&]
                 {
@@ -493,11 +489,7 @@
                 // Writes the process file then unlock the directory. Deletes the process file once
                 // exit is called (in the destructor).
                 std::unique_ptr<ScopedProcFile> scoped_proc_file
-<<<<<<< HEAD
-                    = no_lock ? std::unique_ptr<ScopedProcFile>{}
-=======
                     = disable_lockfile ? std::unique_ptr<ScopedProcFile>{}
->>>>>>> ff96f32f
                               : std::make_unique<ScopedProcFile>(
                                   process_name, raw_command, std::move(proc_dir_lock));
 #endif
