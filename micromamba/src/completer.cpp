// Copyright (c) 2019, QuantStack and Mamba Contributors
//
// Distributed under the terms of the BSD 3-Clause License.
//
// The full license is in the file LICENSE, distributed with this software.

#include <string>
#include <vector>

#include <CLI/CLI.hpp>

#include "mamba/api/configuration.hpp"
#include "mamba/core/output.hpp"
#include "mamba/core/run.hpp"
#include "mamba/core/util_string.hpp"


void
complete_options(
    CLI::App* app,
    mamba::Configuration& config,
    const std::vector<std::string>& last_args,
    bool& completed
)
{
    if (completed || last_args.empty())
    {
        return;
    }

    completed = true;
    std::vector<std::string> options;

    if (last_args[0] == "-n" && last_args.size() == 2)
    {
<<<<<<< HEAD
        auto& config = mamba::Configuration::instance();
=======
        config.at("show_banner").set_value(false);
>>>>>>> be994824
        config.load();

        auto root_prefix = config.at("root_prefix").value<fs::u8path>();
        auto& name_start = last_args.back();

        if (fs::exists(root_prefix / "envs"))
        {
            for (const auto& p : fs::directory_iterator(root_prefix / "envs"))
            {
                if (p.is_directory() && fs::exists(p.path() / "conda-meta"))
                {
                    auto name = p.path().filename().string();
                    if (mamba::starts_with(name, name_start))
                    {
                        options.push_back(name);
                    }
                }
            }
        }
    }
    else if (mamba::starts_with(last_args.back(), "-"))
    {
        auto opt_start = mamba::lstrip(last_args.back(), "-");

        if (mamba::starts_with(last_args.back(), "--"))
        {
            for (const auto* opt : app->get_options())
            {
                for (const auto& n : opt->get_lnames())
                {
                    if (mamba::starts_with(n, opt_start))
                    {
                        options.push_back("--" + n);
                    }
                }
            }
        }
        else
        {
            if (opt_start.empty())
            {
                return;
            }
            for (const auto* opt : app->get_options())
            {
                for (const auto& n : opt->get_snames())
                {
                    if (mamba::starts_with(n, opt_start))
                    {
                        options.push_back("-" + n);
                    }
                }
            }
        }
    }
    else
    {
        for (const auto* subc : app->get_subcommands(nullptr))
        {
            auto& n = subc->get_name();
            if (mamba::starts_with(n, last_args.back()))
            {
                options.push_back(n);
            }
        }
    }

    std::cout << mamba::printers::table_like(options, 90).str() << std::endl;
}

void
overwrite_callbacks(
    std::vector<CLI::App*>& apps,
    mamba::Configuration& config,
    const std::vector<std::string>& completer_args,
    bool& completed
)
{
    auto* app = apps.back();
    app->callback([app, &completer_args, &completed, &config]()
                  { complete_options(app, config, completer_args, completed); });
    for (auto* subc : app->get_subcommands(nullptr))
    {
        apps.push_back(subc);
        overwrite_callbacks(apps, config, completer_args, completed);
    }
}

void
add_activate_completion(
    CLI::App* app,
    mamba::Configuration& config,
    std::vector<std::string>& completer_args,
    bool& completed
)
{
    auto* current_subcom = app->get_subcommand("activate");
    app->remove_subcommand(current_subcom);

    // Mock functions just for completion
    CLI::App* activate_subcom = app->add_subcommand("activate");
    app->add_subcommand("deactivate");
    activate_subcom->callback(
        [app, &completer_args, &completed, &config]()
        {
            if (completer_args.size() == 1)
            {
                completer_args = { "-n", completer_args.back() };
                complete_options(app, config, completer_args, completed);
            }
        }
    );
}

void
add_ps_completion(
    CLI::App* app,
    mamba::Configuration& config,
    std::vector<std::string>& completer_args,
    bool& completed
)
{
    auto* current_subcom = app->get_subcommand("ps");
    app->remove_subcommand(current_subcom);

    // Mock functions just for completion
    CLI::App* ps_subcom = app->add_subcommand("ps");

    CLI::App* stop_subcom = ps_subcom->add_subcommand("stop");

    CLI::App* list_subcom = ps_subcom->add_subcommand("list");

    ps_subcom->callback([ps_subcom, &completer_args, &completed, &config]()
                        { complete_options(ps_subcom, config, completer_args, completed); });

    list_subcom->callback([list_subcom, &completer_args, &completed, &config]()
                          { complete_options(list_subcom, config, completer_args, completed); });

    stop_subcom->callback(
        [&completer_args, &completed]()
        {
            if (completer_args.size() == 1)
            {
                nlohmann::json info;
                {
                    auto proc_lock = mamba::lock_proc_dir();
                    info = mamba::get_all_running_processes_info();
                }
                std::vector<std::string> procs;
                for (auto& i : info)
                {
                    procs.push_back(i["name"].get<std::string>());
                }

                completed = true;
                std::cout << mamba::printers::table_like(procs, 90).str() << std::endl;
            }
        }
    );
}


void
get_completions(CLI::App* app, mamba::Configuration& config, int argc, char** argv)
{
    std::vector<std::string> completer_args;
    bool completed = false;

    if (argc > 2 && std::string(argv[argc - 2]) == "-n")
    {
        completer_args.push_back(argv[argc - 2]);
        completer_args.push_back(std::string(mamba::strip(argv[argc - 1])));
        argc -= 1;  // don't parse the -n
    }
    else
    {
        completer_args.push_back(std::string(mamba::strip(argv[argc - 1])));
    }

    std::vector<CLI::App*> apps = { app };
    overwrite_callbacks(apps, config, completer_args, completed);
    add_activate_completion(app, config, completer_args, completed);
    add_ps_completion(app, config, completer_args, completed);
    argv[1] = argv[0];

    try
    {
        app->parse(argc - 2, argv + 1);
    }
    catch (...)
    {
    }
}<|MERGE_RESOLUTION|>--- conflicted
+++ resolved
@@ -33,11 +33,6 @@
 
     if (last_args[0] == "-n" && last_args.size() == 2)
     {
-<<<<<<< HEAD
-        auto& config = mamba::Configuration::instance();
-=======
-        config.at("show_banner").set_value(false);
->>>>>>> be994824
         config.load();
 
         auto root_prefix = config.at("root_prefix").value<fs::u8path>();
